--- conflicted
+++ resolved
@@ -2145,146 +2145,6 @@
   }
 };
 
-
-<<<<<<< HEAD
-=======
-/**
- * Returns a list of governance objects.
- * @param options - should be either "1" or "2", used to filter the object type
- * @param callback
- */
-Bitcoin.prototype.govObjectList = function(options, callback) {
-  var self = this;
-  this.client.gobject('list', function(err, response) {
-    if (err) {
-      return callback(self._wrapRPCError(err));
-    }
-    var gobjects = Object.keys(response.result);
-    var result = [];
-
-    for (var i = 0; i < gobjects.length; i++) {
-
-      var proposal = new Proposal(response.result[gobjects[i]].DataHex);
-      if ((options.type && proposal.type === options.type)) {
-          result.push({
-              Hash: gobjects[i],
-              DataHex: response.result.DataHex,
-              DataObject: {
-                  end_epoch: proposal.end_epoch,
-                  name: proposal.name,
-                  payment_address: proposal.payment_address,
-                  payment_amount: proposal.payment_amount,
-                  start_epoch: proposal.start_epoch,
-                  type: proposal.type,
-                  url: proposal.url
-              },
-              AbsoluteYesCount: response.result[gobjects[i]].AbsoluteYesCount,
-              YesCount: response.result[gobjects[i]].YesCount,
-              NoCount: response.result[gobjects[i]].NoCount,
-              AbstainCount: response.result[gobjects[i]].AbstainCount
-          });
-      }
-
-    }
-
-    callback(null, result);
-
-  });
-};
-
-Bitcoin.prototype.getCurrentVotes = function (govhash, callback) {
-  var self = this;
-  this.client.gobject('getcurrentvotes', govhash, function(err, response) {
-    if (err) {
-      return callback(self._wrapRPCError(err));
-    }
-    callback(null, response);
-  });
-}
-
-Bitcoin.prototype.getVotes = function (govhash, callback) {
-  var self = this;
-  this.client.gobject('getvotes', govhash, function(err, response) {
-    if (err) {
-      return callback(self._wrapRPCError(err));
-    }
-    callback(null, response);
-  });
-}
-
-Bitcoin.prototype.getSuperBlockBudget = function (blockindex, callback) {
-  var self = this;
-  this.client.getsuperblockbudget(blockindex, function(err, response) {
-    if (err) {
-      return callback(self._wrapRPCError(err));
-    }
-    callback(null, response);
-  });
-}
-
-Bitcoin.prototype.govObjectSubmit = function (parentHash, revision, time, dataHex, feeTxId, callback) {
-  var self = this;
-  this.client.gobject('submit', parentHash, revision, time, dataHex, feeTxId, function(err, response) {
-    if (err) {
-      return callback(self._wrapRPCError(err));
-    }
-    callback(null, response);
-  });
-}
-
-Bitcoin.prototype.govObjectDeserialize = function (hexdata, callback) {
-  var self = this;
-  this.client.gobject('deserialize', hexdata, function(err, response) {
-    if (err) {
-      return callback(self._wrapRPCError(err));
-    }
-    callback(null, response);
-  });
-}
-
-Bitcoin.prototype.govObjectCheck = function(hexdata, callback){
-  var self = this;
-
-  this.client.gobject('check', hexdata, function(err, response) {
-    if (err) {
-      return callback(self._wrapRPCError(err));
-    }
-    callback(null, response);
-  });
-}
-Bitcoin.prototype.govObjectInfo = function (callback) {
-  var self = this;
-  var result = self.govCache.get('info');
-  if(result){
-    callback(null, result);
-  }else{
-    this.client.getgovernanceinfo(function(err, response) {
-
-      if (err) {
-        return callback(self._wrapRPCError(err));
-      }
-      self.govCache.set('info',response)
-      callback(null, response);
-    });
-  }
-}
-Bitcoin.prototype.govCount = function (callback) {
-  var self = this;
-  var result = self.govCache.get('count');
-  if(result){
-    callback(null, result);
-  }else{
-    this.client.gobject('count',function(err, response) {
-
-      if (err) {
-        return callback(self._wrapRPCError(err));
-      }
-      self.govCache.set('count',response)
-      callback(null, response);
-    });
-  }
-}
->>>>>>> 70a0b05c
 Bitcoin.prototype.getSpork = function(callback){
 	var self = this;
 	var SporksList = {};
